{
<<<<<<< HEAD
  "include": ["app/**/*"],
  "exclude": [],
  "compilerOptions": {
      "sourceMap": true,
      "target": "es5",
      "lib": ["es5", "es6", "dom"],
      "isolatedModules": true,
      "jsx": "react", // use the React mode, so call the factory
      "jsxFactory": "JSXFactory.createElement", // The name of the factory function
      "jsxFragmentFactory": "JSXFactory.Fragment",
      "resolveJsonModule": true
  }
=======
    "include": ["app/**/*"],
    "exclude": [],
    "compilerOptions": {
        "sourceMap": true,
        "target": "es5",
        "lib": ["es5", "es6", "dom"],
        "isolatedModules": true,
        "jsx": "react", // use the React mode, so call the factory
        "jsxFactory": "JSXFactory.createElement", // The name of the factory function
        "jsxFragmentFactory": "JSXFactory.Fragment",
        "resolveJsonModule": true
    }
>>>>>>> b0948105
}<|MERGE_RESOLUTION|>--- conflicted
+++ resolved
@@ -1,20 +1,9 @@
 {
-<<<<<<< HEAD
-  "include": ["app/**/*"],
-  "exclude": [],
-  "compilerOptions": {
-      "sourceMap": true,
-      "target": "es5",
-      "lib": ["es5", "es6", "dom"],
-      "isolatedModules": true,
-      "jsx": "react", // use the React mode, so call the factory
-      "jsxFactory": "JSXFactory.createElement", // The name of the factory function
-      "jsxFragmentFactory": "JSXFactory.Fragment",
-      "resolveJsonModule": true
-  }
-=======
-    "include": ["app/**/*"],
-    "exclude": [],
+    "include": [
+        "app/**/*"
+   ],
+   "exclude": [
+   ],
     "compilerOptions": {
         "sourceMap": true,
         "target": "es5",
@@ -22,8 +11,6 @@
         "isolatedModules": true,
         "jsx": "react", // use the React mode, so call the factory
         "jsxFactory": "JSXFactory.createElement", // The name of the factory function
-        "jsxFragmentFactory": "JSXFactory.Fragment",
-        "resolveJsonModule": true
-    }
->>>>>>> b0948105
+        "jsxFragmentFactory":"JSXFactory.Fragment"
+        }
 }