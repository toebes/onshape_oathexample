{
  "name": "oauthexample",
<<<<<<< HEAD
  "version": "1.24.0",
=======
  "version": "1.24.4",
>>>>>>> 9f2b224a
  "description": "",
  "main": "app/oauthexample.ts",
  "scripts": {
    "serve": "webpack serve --mode=development",
    "build": "webpack --mode=production --env=zip=y",
    "dev": "webpack --mode=development",
    "preinstall": "npx npm-force-resolutions",
    "deploy": "node deploy",
    "deploy-dev": "npm run dev && npm run deploy",
    "deploy-prod": "npm run build && npm run deploy",
    "analyze": "webpack --mode=production --analyze --env=zip=y"
  },
  "author": "",
  "license": "ISC",
  "devDependencies": {
    "css-loader": "^6.8.1",
    "filemanager-webpack-plugin": "^8.0.0",
    "ftp-deploy": "^2.4.4",
    "html-webpack-plugin": "^5.5.3",
    "raw-loader": "^4.0.2",
<<<<<<< HEAD
    "style-loader": "^3.3.3",
    "svg-url-loader": "^8.0.0",
=======
>>>>>>> 9f2b224a
    "ts-loader": "^9.4.2",
    "typescript": "^4.9.5",
    "webpack-bundle-analyzer": "^4.9.0",
    "webpack-cli": "^5.1.4"
  },
  "dependencies": {
    "bootstrap": "^5.2.3",
    "js-cookie": "^3.0.1",
    "onshape-typescript-fetch": "github:toebes/onshape-typescript-fetch"
  }
}<|MERGE_RESOLUTION|>--- conflicted
+++ resolved
@@ -1,10 +1,6 @@
 {
   "name": "oauthexample",
-<<<<<<< HEAD
-  "version": "1.24.0",
-=======
   "version": "1.24.4",
->>>>>>> 9f2b224a
   "description": "",
   "main": "app/oauthexample.ts",
   "scripts": {
@@ -25,11 +21,6 @@
     "ftp-deploy": "^2.4.4",
     "html-webpack-plugin": "^5.5.3",
     "raw-loader": "^4.0.2",
-<<<<<<< HEAD
-    "style-loader": "^3.3.3",
-    "svg-url-loader": "^8.0.0",
-=======
->>>>>>> 9f2b224a
     "ts-loader": "^9.4.2",
     "typescript": "^4.9.5",
     "webpack-bundle-analyzer": "^4.9.0",
